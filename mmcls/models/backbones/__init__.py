<<<<<<< HEAD
from .shufflenet_v1 import ShuffleNetv1

__all__ = ['ShuffleNetv1']
=======
from .resnet import ResNet, ResNetV1d

__all__ = ['ResNet', 'ResNetV1d']
>>>>>>> c18d0171
<|MERGE_RESOLUTION|>--- conflicted
+++ resolved
@@ -1,9 +1,4 @@
-<<<<<<< HEAD
+from .resnet import ResNet, ResNetV1d
 from .shufflenet_v1 import ShuffleNetv1
 
-__all__ = ['ShuffleNetv1']
-=======
-from .resnet import ResNet, ResNetV1d
-
-__all__ = ['ResNet', 'ResNetV1d']
->>>>>>> c18d0171
+__all__ = ['ResNet', 'ResNetV1d', 'ShuffleNetv1']